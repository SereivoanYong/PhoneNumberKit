//
//  PartialFormatter.swift
//  PhoneNumberKit
//
//  Created by Roy Marmelstein on 29/11/2015.
//  Copyright © 2015 Roy Marmelstein. All rights reserved.
//

import Foundation

/// Partial formatter
public final class PartialFormatter {
    private let phoneNumberKit: PhoneNumberKit

    weak var metadataManager: MetadataManager?
    weak var parser: PhoneNumberParser?
    weak var regexManager: RegexManager?

    public convenience init(phoneNumberKit: PhoneNumberKit = PhoneNumberKit(), defaultRegion: String = PhoneNumberKit.defaultRegionCode(), withPrefix: Bool = true, maxDigits: Int? = nil) {
        self.init(phoneNumberKit: phoneNumberKit, regexManager: phoneNumberKit.regexManager, metadataManager: phoneNumberKit.metadataManager, parser: phoneNumberKit.parseManager.parser, defaultRegion: defaultRegion, withPrefix: withPrefix, maxDigits: maxDigits)
    }

    init(phoneNumberKit: PhoneNumberKit, regexManager: RegexManager, metadataManager: MetadataManager, parser: PhoneNumberParser, defaultRegion: String, withPrefix: Bool = true, maxDigits: Int? = nil) {
        self.phoneNumberKit = phoneNumberKit
        self.regexManager = regexManager
        self.metadataManager = metadataManager
        self.parser = parser
        self.defaultRegion = defaultRegion
        self.updateMetadataForDefaultRegion()
        self.withPrefix = withPrefix
        self.maxDigits = maxDigits
    }

    public var defaultRegion: String {
        didSet {
            self.updateMetadataForDefaultRegion()
        }
    }

    public var maxDigits: Int?

    func updateMetadataForDefaultRegion() {
        guard let metadataManager = metadataManager else { return }
        if let regionMetadata = metadataManager.territoriesByCountry[defaultRegion] {
            self.defaultMetadata = metadataManager.mainTerritory(forCode: regionMetadata.countryCode)
        } else {
            self.defaultMetadata = nil
        }
        self.currentMetadata = self.defaultMetadata
    }

    var defaultMetadata: MetadataTerritory?
    var currentMetadata: MetadataTerritory?
    var prefixBeforeNationalNumber = String()
    var shouldAddSpaceAfterNationalPrefix = false
    var withPrefix = true

    // MARK: Status

    public var currentRegion: String {
        return self.currentMetadata?.codeID ?? self.defaultRegion
    }

    public func nationalNumber(from rawNumber: String) -> String {
        guard let parser = parser else { return rawNumber }

        let iddFreeNumber = self.extractIDD(rawNumber)
        var nationalNumber = parser.normalizePhoneNumber(iddFreeNumber)
        if self.prefixBeforeNationalNumber.count > 0 {
            nationalNumber = self.extractCountryCallingCode(nationalNumber)
        }

        nationalNumber = self.extractNationalPrefix(nationalNumber)

        if let maxDigits = maxDigits {
            let extra = nationalNumber.count - maxDigits

            if extra > 0 {
                nationalNumber = String(nationalNumber.dropLast(extra))
            }
        }

        return nationalNumber
    }

    // MARK: Lifecycle

    /**
     Formats a partial string (for use in TextField)

     - parameter rawNumber: Unformatted phone number string

     - returns: Formatted phone number string.
     */
    public func formatPartial(_ rawNumber: String) -> String {
        // Always reset variables with each new raw number
        self.resetVariables()

        guard self.isValidRawNumber(rawNumber) else {
            return rawNumber
        }
<<<<<<< HEAD

        var nationalNumber = self.nationalNumber(from: rawNumber)

=======
        
        let split = splitNumberAndPausesOrWaits(rawNumber)
        
        var nationalNumber = self.nationalNumber(from: split.number)
        
>>>>>>> 24b754a3
        if let formats = availableFormats(nationalNumber) {
            if let formattedNumber = applyFormat(nationalNumber, formats: formats) {
                nationalNumber = formattedNumber
            } else {
                for format in formats {
                    if let template = createFormattingTemplate(format, rawNumber: nationalNumber) {
                        nationalNumber = self.applyFormattingTemplate(template, rawNumber: nationalNumber)
                        break
                    }
                }
            }
        }
        
        var finalNumber = String()
        if self.prefixBeforeNationalNumber.count > 0 {
            finalNumber.append(self.prefixBeforeNationalNumber)
        }
        if self.shouldAddSpaceAfterNationalPrefix, self.prefixBeforeNationalNumber.count > 0, self.prefixBeforeNationalNumber.last != PhoneNumberConstants.separatorBeforeNationalNumber.first {
            finalNumber.append(PhoneNumberConstants.separatorBeforeNationalNumber)
        }
        if nationalNumber.count > 0 {
            finalNumber.append(nationalNumber)
        }
        if finalNumber.last == PhoneNumberConstants.separatorBeforeNationalNumber.first {
            finalNumber = String(finalNumber[..<finalNumber.index(before: finalNumber.endIndex)])
        }
<<<<<<< HEAD

=======
        
        finalNumber.append(split.pausesOrWaits)
>>>>>>> 24b754a3
        return finalNumber
    }

    // MARK: Formatting Functions

    internal func resetVariables() {
        self.currentMetadata = self.defaultMetadata
        self.prefixBeforeNationalNumber = String()
        self.shouldAddSpaceAfterNationalPrefix = false
    }

    // MARK: Formatting Tests

    internal func isValidRawNumber(_ rawNumber: String) -> Bool {
        do {
            // In addition to validPhoneNumberPattern,
            // accept any sequence of digits and whitespace, prefixed or not by a plus sign
            let validPartialPattern = "[+＋]?(\\s*\\d)+\\s*$|\(PhoneNumberPatterns.validPhoneNumberPattern)"
            let validNumberMatches = try regexManager?.regexMatches(validPartialPattern, string: rawNumber)
            let validStart = self.regexManager?.stringPositionByRegex(PhoneNumberPatterns.validStartPattern, string: rawNumber)
            if validNumberMatches?.count == 0 || validStart != 0 {
                return false
            }
        } catch {
            return false
        }
        return true
    }

    internal func isNanpaNumberWithNationalPrefix(_ rawNumber: String) -> Bool {
        guard self.currentMetadata?.countryCode == 1, rawNumber.count > 1 else { return false }

        let firstCharacter: String = String(describing: rawNumber.first)
        let secondCharacter: String = String(describing: rawNumber[rawNumber.index(rawNumber.startIndex, offsetBy: 1)])
        return (firstCharacter == "1" && secondCharacter != "0" && secondCharacter != "1")
    }

    func isFormatEligible(_ format: MetadataPhoneNumberFormat) -> Bool {
        guard let phoneFormat = format.format else {
            return false
        }
        do {
            let validRegex = try regexManager?.regexWithPattern(PhoneNumberPatterns.eligibleAsYouTypePattern)
            if validRegex?.firstMatch(in: phoneFormat, options: [], range: NSRange(location: 0, length: phoneFormat.count)) != nil {
                return true
            }
        } catch {}
        return false
    }

    // MARK: Formatting Extractions

    func extractIDD(_ rawNumber: String) -> String {
        var processedNumber = rawNumber
        do {
            if let internationalPrefix = currentMetadata?.internationalPrefix {
                let prefixPattern = String(format: PhoneNumberPatterns.iddPattern, arguments: [internationalPrefix])
                let matches = try regexManager?.matchedStringByRegex(prefixPattern, string: rawNumber)
                if let m = matches?.first {
                    let startCallingCode = m.count
                    let index = rawNumber.index(rawNumber.startIndex, offsetBy: startCallingCode)
                    processedNumber = String(rawNumber[index...])
                    self.prefixBeforeNationalNumber = String(rawNumber[..<index])
                }
            }
        } catch {
            return processedNumber
        }
        return processedNumber
    }

    func extractNationalPrefix(_ rawNumber: String) -> String {
        var processedNumber = rawNumber
        var startOfNationalNumber: Int = 0
        if self.isNanpaNumberWithNationalPrefix(rawNumber) {
            self.prefixBeforeNationalNumber.append("1 ")
        } else {
            do {
                if let nationalPrefix = currentMetadata?.nationalPrefixForParsing {
                    let nationalPrefixPattern = String(format: PhoneNumberPatterns.nationalPrefixParsingPattern, arguments: [nationalPrefix])
                    let matches = try regexManager?.matchedStringByRegex(nationalPrefixPattern, string: rawNumber)
                    if let m = matches?.first {
                        startOfNationalNumber = m.count
                    }
                }
            } catch {
                return processedNumber
            }
        }
        let index = rawNumber.index(rawNumber.startIndex, offsetBy: startOfNationalNumber)
        processedNumber = String(rawNumber[index...])
        self.prefixBeforeNationalNumber.append(String(rawNumber[..<index]))
        return processedNumber
    }

    func extractCountryCallingCode(_ rawNumber: String) -> String {
        var processedNumber = rawNumber
        if rawNumber.isEmpty {
            return rawNumber
        }
        var numberWithoutCountryCallingCode = String()
        if self.prefixBeforeNationalNumber.isEmpty == false, self.prefixBeforeNationalNumber.first != "+" {
            self.prefixBeforeNationalNumber.append(PhoneNumberConstants.separatorBeforeNationalNumber)
        }
        if let potentialCountryCode = parser?.extractPotentialCountryCode(rawNumber, nationalNumber: &numberWithoutCountryCallingCode), potentialCountryCode != 0 {
            processedNumber = numberWithoutCountryCallingCode
            self.currentMetadata = self.metadataManager?.mainTerritory(forCode: potentialCountryCode)
            let potentialCountryCodeString = String(potentialCountryCode)
            prefixBeforeNationalNumber.append(potentialCountryCodeString)
            self.prefixBeforeNationalNumber.append(" ")
        } else if self.withPrefix == false, self.prefixBeforeNationalNumber.isEmpty {
            let potentialCountryCodeString = String(describing: currentMetadata?.countryCode)
            self.prefixBeforeNationalNumber.append(potentialCountryCodeString)
            self.prefixBeforeNationalNumber.append(" ")
        }
        return processedNumber
    }
<<<<<<< HEAD

=======
    
    func splitNumberAndPausesOrWaits(_ rawNumber: String) -> (number: String, pausesOrWaits: String) {
        if rawNumber.isEmpty {
            return (rawNumber, "")
        }
        
        let splitByComma = rawNumber.split(separator: ",", maxSplits: 1, omittingEmptySubsequences: false)
        let splitBySemiColon = rawNumber.split(separator: ";", maxSplits: 1, omittingEmptySubsequences: false)
        
        if splitByComma[0].count != splitBySemiColon[0].count {
            let foundCommasFirst = splitByComma[0].count < splitBySemiColon[0].count
            
            if foundCommasFirst {
                return (String(splitByComma[0]), "," + splitByComma[1])
            }
            else {
                return (String(splitBySemiColon[0]), ";" + splitBySemiColon[1])
            }
        }
        return (rawNumber, "")
    }
    
>>>>>>> 24b754a3
    func availableFormats(_ rawNumber: String) -> [MetadataPhoneNumberFormat]? {
        guard let regexManager = regexManager else { return nil }
        var tempPossibleFormats = [MetadataPhoneNumberFormat]()
        var possibleFormats = [MetadataPhoneNumberFormat]()
        if let metadata = currentMetadata {
            let formatList = metadata.numberFormats
            for format in formatList {
                if self.isFormatEligible(format) {
                    tempPossibleFormats.append(format)
                    if let leadingDigitPattern = format.leadingDigitsPatterns?.last {
                        if regexManager.stringPositionByRegex(leadingDigitPattern, string: String(rawNumber)) == 0 {
                            possibleFormats.append(format)
                        }
                    } else {
                        if regexManager.matchesEntirely(format.pattern, string: String(rawNumber)) {
                            possibleFormats.append(format)
                        }
                    }
                }
            }
            if possibleFormats.count == 0 {
                possibleFormats.append(contentsOf: tempPossibleFormats)
            }
            return possibleFormats
        }
        return nil
    }

    func applyFormat(_ rawNumber: String, formats: [MetadataPhoneNumberFormat]) -> String? {
        guard let regexManager = regexManager else { return nil }
        for format in formats {
            if let pattern = format.pattern, let formatTemplate = format.format {
                let patternRegExp = String(format: PhoneNumberPatterns.formatPattern, arguments: [pattern])
                do {
                    let matches = try regexManager.regexMatches(patternRegExp, string: rawNumber)
                    if matches.count > 0 {
                        if let nationalPrefixFormattingRule = format.nationalPrefixFormattingRule {
                            let separatorRegex = try regexManager.regexWithPattern(PhoneNumberPatterns.prefixSeparatorPattern)
                            let nationalPrefixMatches = separatorRegex.matches(in: nationalPrefixFormattingRule, options: [], range: NSRange(location: 0, length: nationalPrefixFormattingRule.count))
                            if nationalPrefixMatches.count > 0 {
                                self.shouldAddSpaceAfterNationalPrefix = true
                            }
                        }
                        let formattedNumber = regexManager.replaceStringByRegex(pattern, string: rawNumber, template: formatTemplate)
                        return formattedNumber
                    }
                } catch {}
            }
        }
        return nil
    }

    func createFormattingTemplate(_ format: MetadataPhoneNumberFormat, rawNumber: String) -> String? {
        guard var numberPattern = format.pattern, let numberFormat = format.format, let regexManager = regexManager else {
            return nil
        }
        guard numberPattern.range(of: "|") == nil else {
            return nil
        }
        do {
            let characterClassRegex = try regexManager.regexWithPattern(PhoneNumberPatterns.characterClassPattern)
            numberPattern = characterClassRegex.stringByReplacingMatches(in: numberPattern, withTemplate: "\\\\d")

            let standaloneDigitRegex = try regexManager.regexWithPattern(PhoneNumberPatterns.standaloneDigitPattern)
            numberPattern = standaloneDigitRegex.stringByReplacingMatches(in: numberPattern, withTemplate: "\\\\d")

            if let tempTemplate = getFormattingTemplate(numberPattern, numberFormat: numberFormat, rawNumber: rawNumber) {
                if let nationalPrefixFormattingRule = format.nationalPrefixFormattingRule {
                    let separatorRegex = try regexManager.regexWithPattern(PhoneNumberPatterns.prefixSeparatorPattern)
                    let nationalPrefixMatch = separatorRegex.firstMatch(in: nationalPrefixFormattingRule, options: [], range: NSRange(location: 0, length: nationalPrefixFormattingRule.count))
                    if nationalPrefixMatch != nil {
                        self.shouldAddSpaceAfterNationalPrefix = true
                    }
                }
                return tempTemplate
            }
        } catch {}
        return nil
    }

    func getFormattingTemplate(_ numberPattern: String, numberFormat: String, rawNumber: String) -> String? {
        guard let regexManager = regexManager else { return nil }
        do {
            let matches = try regexManager.matchedStringByRegex(numberPattern, string: PhoneNumberConstants.longPhoneNumber)
            if let match = matches.first {
                if match.count < rawNumber.count {
                    return nil
                }
                var template = regexManager.replaceStringByRegex(numberPattern, string: match, template: numberFormat)
                template = regexManager.replaceStringByRegex("9", string: template, template: PhoneNumberConstants.digitPlaceholder)
                return template
            }
        } catch {}
        return nil
    }

    func applyFormattingTemplate(_ template: String, rawNumber: String) -> String {
        var rebuiltString = String()
        var rebuiltIndex = 0
        for character in template {
            if character == PhoneNumberConstants.digitPlaceholder.first {
                if rebuiltIndex < rawNumber.count {
                    let nationalCharacterIndex = rawNumber.index(rawNumber.startIndex, offsetBy: rebuiltIndex)
                    rebuiltString.append(rawNumber[nationalCharacterIndex])
                    rebuiltIndex += 1
                }
            } else {
                if rebuiltIndex < rawNumber.count {
                    rebuiltString.append(character)
                }
            }
        }
        if rebuiltIndex < rawNumber.count {
            let nationalCharacterIndex = rawNumber.index(rawNumber.startIndex, offsetBy: rebuiltIndex)
            let remainingNationalNumber: String = String(rawNumber[nationalCharacterIndex...])
            rebuiltString.append(remainingNationalNumber)
        }
        rebuiltString = rebuiltString.trimmingCharacters(in: CharacterSet.whitespacesAndNewlines)

        return rebuiltString
    }
}<|MERGE_RESOLUTION|>--- conflicted
+++ resolved
@@ -99,17 +99,9 @@
         guard self.isValidRawNumber(rawNumber) else {
             return rawNumber
         }
-<<<<<<< HEAD
-
-        var nationalNumber = self.nationalNumber(from: rawNumber)
-
-=======
-        
         let split = splitNumberAndPausesOrWaits(rawNumber)
         
         var nationalNumber = self.nationalNumber(from: split.number)
-        
->>>>>>> 24b754a3
         if let formats = availableFormats(nationalNumber) {
             if let formattedNumber = applyFormat(nationalNumber, formats: formats) {
                 nationalNumber = formattedNumber
@@ -136,12 +128,7 @@
         if finalNumber.last == PhoneNumberConstants.separatorBeforeNationalNumber.first {
             finalNumber = String(finalNumber[..<finalNumber.index(before: finalNumber.endIndex)])
         }
-<<<<<<< HEAD
-
-=======
-        
         finalNumber.append(split.pausesOrWaits)
->>>>>>> 24b754a3
         return finalNumber
     }
 
@@ -259,9 +246,6 @@
         }
         return processedNumber
     }
-<<<<<<< HEAD
-
-=======
     
     func splitNumberAndPausesOrWaits(_ rawNumber: String) -> (number: String, pausesOrWaits: String) {
         if rawNumber.isEmpty {
@@ -284,7 +268,6 @@
         return (rawNumber, "")
     }
     
->>>>>>> 24b754a3
     func availableFormats(_ rawNumber: String) -> [MetadataPhoneNumberFormat]? {
         guard let regexManager = regexManager else { return nil }
         var tempPossibleFormats = [MetadataPhoneNumberFormat]()
