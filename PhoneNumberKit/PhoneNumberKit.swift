--- conflicted
+++ resolved
@@ -124,18 +124,15 @@
         if let isoCountryCode = carrier?.isoCountryCode {
             return isoCountryCode.uppercased()
         }
-<<<<<<< HEAD
 #endif
-        let currentLocale = NSLocale.currentLocale()
-        if let countryCode = currentLocale.objectForKey(NSLocaleCountryCode) as? String {
-            return countryCode.uppercaseString
-=======
-        else {
-            let currentLocale = Locale.current
-            if let countryCode = currentLocale.regionCode {
+        let currentLocale = Locale.current
+        if #available(iOS 10.0, *) {
+            let countryCode = currentLocale.countryCode
+            return countryCode.uppercased()
+        } else {
+            if let countryCode = currentLocale.object(forKey: .countryCode) as? String {
                 return countryCode.uppercased()
             }
->>>>>>> 96bc96cc
         }
         return PhoneNumberConstants.defaultCountry
     }
