//
//  PhoneNumberKitParsingTests.swift
//  PhoneNumberKit
//
//  Created by Roy Marmelstein on 29/10/2015.
//  Copyright © 2015 Roy Marmelstein. All rights reserved.
//

import Foundation

@testable import PhoneNumberKit
import XCTest

class PhoneNumberKitParsingTests: XCTestCase {
    let phoneNumberKit = PhoneNumberKit()

    override func setUp() {
        super.setUp()
    }

    override func tearDown() {
        super.tearDown()
    }

    func testFailingNumber() {
        do {
            _ = try self.phoneNumberKit.parse("+5491187654321 ABC123", withRegion: "AR")
            XCTFail()
        } catch {
            XCTAssertTrue(true)
        }
    }

    func testUSMetadata() {
        let sut = self.phoneNumberKit.metadataManager.territoriesByCountry["US"]!
        XCTAssertEqual(sut.codeID, "US")
        XCTAssertEqual(sut.countryCode, 1)
        XCTAssertEqual(sut.internationalPrefix, "011")
        XCTAssertEqual(sut.mainCountryForCode, true)
        XCTAssertEqual(sut.nationalPrefix, "1")
        XCTAssertNil(sut.nationalPrefixFormattingRule)
        XCTAssertEqual(sut.nationalPrefixForParsing, "1")
        XCTAssertNil(sut.nationalPrefixTransformRule)
        XCTAssertNil(sut.preferredExtnPrefix)
        let fixedLine = sut.fixedLine!
        XCTAssertEqual(fixedLine.exampleNumber, "2015550123")
        XCTAssertEqual(fixedLine.nationalNumberPattern, "(?:2(?:0[1-35-9]|1[02-9]|2[03-589]|3[149]|4[08]|5[1-46]|6[0279]|7[0269]|8[13])|3(?:0[1-57-9]|1[02-9]|2[0135]|3[0-24679]|4[167]|5[12]|6[014]|8[056])|4(?:0[124-9]|1[02-579]|2[3-5]|3[0245]|4[0235]|58|6[39]|7[0589]|8[04])|5(?:0[1-57-9]|1[0235-8]|20|3[0149]|4[01]|5[19]|6[1-47]|7[013-5]|8[056])|6(?:0[1-35-9]|1[024-9]|2[03689]|[34][016]|5[017]|6[0-279]|78|8[0-29])|7(?:0[1-46-8]|1[2-9]|2[04-7]|3[1247]|4[037]|5[47]|6[02359]|7[02-59]|8[156])|8(?:0[1-68]|1[02-8]|2[08]|3[0-28]|4[3578]|5[046-9]|6[02-5]|7[028])|9(?:0[1346-9]|1[02-9]|2[0589]|3[0146-8]|4[0179]|5[12469]|7[0-389]|8[04-69]))[2-9]\\d{6}")
        XCTAssertNil(fixedLine.possibleNumberPattern)
        let generalDesc = sut.generalDesc!
        XCTAssertNil(generalDesc.exampleNumber)
        XCTAssertEqual(generalDesc.nationalNumberPattern, "[2-9]\\d{9}")
        XCTAssertNil(generalDesc.possibleNumberPattern)
        let mobile = sut.mobile!
        XCTAssertEqual(mobile.exampleNumber, "2015550123")
        XCTAssertEqual(mobile.nationalNumberPattern, "(?:2(?:0[1-35-9]|1[02-9]|2[03-589]|3[149]|4[08]|5[1-46]|6[0279]|7[0269]|8[13])|3(?:0[1-57-9]|1[02-9]|2[0135]|3[0-24679]|4[167]|5[12]|6[014]|8[056])|4(?:0[124-9]|1[02-579]|2[3-5]|3[0245]|4[0235]|58|6[39]|7[0589]|8[04])|5(?:0[1-57-9]|1[0235-8]|20|3[0149]|4[01]|5[19]|6[1-47]|7[013-5]|8[056])|6(?:0[1-35-9]|1[024-9]|2[03689]|[34][016]|5[017]|6[0-279]|78|8[0-29])|7(?:0[1-46-8]|1[2-9]|2[04-7]|3[1247]|4[037]|5[47]|6[02359]|7[02-59]|8[156])|8(?:0[1-68]|1[02-8]|2[08]|3[0-28]|4[3578]|5[046-9]|6[02-5]|7[028])|9(?:0[1346-9]|1[02-9]|2[0589]|3[0146-8]|4[0179]|5[12469]|7[0-389]|8[04-69]))[2-9]\\d{6}")
        XCTAssertNil(mobile.possibleNumberPattern)
        let personalNumber = sut.personalNumber!
        XCTAssertEqual(personalNumber.exampleNumber, "5002345678")
        XCTAssertEqual(personalNumber.nationalNumberPattern, "5(?:00|2[12]|33|44|66|77|88)[2-9]\\d{6}")
        XCTAssertNil(personalNumber.possibleNumberPattern)
        let premiumRate = sut.premiumRate!
        XCTAssertEqual(premiumRate.exampleNumber, "9002345678")
        XCTAssertEqual(premiumRate.nationalNumberPattern, "900[2-9]\\d{6}")
        XCTAssertNil(premiumRate.possibleNumberPattern)
        let tollFree = sut.tollFree!
        XCTAssertEqual(tollFree.exampleNumber, "8002345678")
        XCTAssertEqual(tollFree.nationalNumberPattern, "8(?:00|33|44|55|66|77|88)[2-9]\\d{6}")
        XCTAssertNil(tollFree.possibleNumberPattern)
        let uan = sut.uan!
        XCTAssertEqual(uan.exampleNumber, "7102123456")
        XCTAssertEqual(uan.nationalNumberPattern, "710[2-9]\\d{6}")
        XCTAssertNil(uan.possibleNumberPattern)
        let numberFormats = sut.numberFormats
        let firstNumberFormat: MetadataPhoneNumberFormat = numberFormats[0]
        XCTAssertEqual(firstNumberFormat.pattern, "(\\d{3})(\\d{4})")
        XCTAssertEqual(firstNumberFormat.format, "$1-$2")
        XCTAssertEqual(firstNumberFormat.intlFormat, "NA")
        let firstLeadingDigits = firstNumberFormat.leadingDigitsPatterns!.first
        XCTAssertEqual(firstLeadingDigits, "[2-9]")
        XCTAssertNil(firstNumberFormat.nationalPrefixFormattingRule)
        XCTAssertFalse(firstNumberFormat.nationalPrefixOptionalWhenFormatting!)
        XCTAssertNil(firstNumberFormat.domesticCarrierCodeFormattingRule)
        let secondNumberFormat: MetadataPhoneNumberFormat = numberFormats[1]
        XCTAssertEqual(secondNumberFormat.pattern, "(\\d{3})(\\d{3})(\\d{4})")
        XCTAssertEqual(secondNumberFormat.format, "($1) $2-$3")
        XCTAssertEqual(secondNumberFormat.intlFormat, "$1-$2-$3")
        let secondLeadingDigits = secondNumberFormat.leadingDigitsPatterns!.first
        XCTAssertEqual(secondLeadingDigits, "[2-9]")
        XCTAssertNil(secondNumberFormat.nationalPrefixFormattingRule)
        XCTAssertTrue(secondNumberFormat.nationalPrefixOptionalWhenFormatting!)
        XCTAssertNil(secondNumberFormat.domesticCarrierCodeFormattingRule)
        XCTAssertNil(sut.leadingDigits)
    }

    func testUSNumberNoPrefix() {
        do {
            let phoneNumber1 = try phoneNumberKit.parse("650 253 0000", withRegion: "US")
            XCTAssertNotNil(phoneNumber1)
            let phoneNumberInternationalFormat1 = self.phoneNumberKit.format(phoneNumber1, toType: .international, withPrefix: false)
            XCTAssertTrue(phoneNumberInternationalFormat1 == "650-253-0000")
            let phoneNumberNationalFormat1 = self.phoneNumberKit.format(phoneNumber1, toType: .national, withPrefix: false)
            XCTAssertTrue(phoneNumberNationalFormat1 == "(650) 253-0000")
            let phoneNumberE164Format1 = self.phoneNumberKit.format(phoneNumber1, toType: .e164, withPrefix: false)
            XCTAssertTrue(phoneNumberE164Format1 == "6502530000")
            let phoneNumber2 = try phoneNumberKit.parse("800 253 0000", withRegion: "US")
            XCTAssertNotNil(phoneNumber2)
            let phoneNumberInternationalFormat2 = self.phoneNumberKit.format(phoneNumber2, toType: .international, withPrefix: false)
            XCTAssertTrue(phoneNumberInternationalFormat2 == "800-253-0000")
            let phoneNumberNationalFormat2 = self.phoneNumberKit.format(phoneNumber2, toType: .national, withPrefix: false)
            XCTAssertTrue(phoneNumberNationalFormat2 == "(800) 253-0000")
            let phoneNumberE164Format2 = self.phoneNumberKit.format(phoneNumber2, toType: .e164, withPrefix: false)
            XCTAssertTrue(phoneNumberE164Format2 == "8002530000")
        } catch {
            XCTFail()
        }
    }

    func testUSNumber() {
        do {
            let phoneNumber1 = try phoneNumberKit.parse("650 253 0000", withRegion: "US")
            XCTAssertNotNil(phoneNumber1)
            let phoneNumberInternationalFormat1 = self.phoneNumberKit.format(phoneNumber1, toType: .international)
            XCTAssertTrue(phoneNumberInternationalFormat1 == "+1 650-253-0000")
            let phoneNumberNationalFormat1 = self.phoneNumberKit.format(phoneNumber1, toType: .national)
            XCTAssertTrue(phoneNumberNationalFormat1 == "(650) 253-0000")
            let phoneNumberE164Format1 = self.phoneNumberKit.format(phoneNumber1, toType: .e164)
            XCTAssertTrue(phoneNumberE164Format1 == "+16502530000")
            let phoneNumber2 = try phoneNumberKit.parse("800 253 0000", withRegion: "US")
            XCTAssertNotNil(phoneNumber2)
            let phoneNumberInternationalFormat2 = self.phoneNumberKit.format(phoneNumber2, toType: .international)
            XCTAssertTrue(phoneNumberInternationalFormat2 == "+1 800-253-0000")
            let phoneNumberNationalFormat2 = self.phoneNumberKit.format(phoneNumber2, toType: .national)
            XCTAssertTrue(phoneNumberNationalFormat2 == "(800) 253-0000")
            let phoneNumberE164Format2 = self.phoneNumberKit.format(phoneNumber2, toType: .e164)
            XCTAssertTrue(phoneNumberE164Format2 == "+18002530000")
            let phoneNumber3 = try phoneNumberKit.parse("900 253 0000", withRegion: "US")
            XCTAssertNotNil(phoneNumber3)
            let phoneNumberInternationalFormat3 = self.phoneNumberKit.format(phoneNumber3, toType: .international)
            XCTAssertTrue(phoneNumberInternationalFormat3 == "+1 900-253-0000")
            let phoneNumberNationalFormat3 = self.phoneNumberKit.format(phoneNumber3, toType: .national)
            XCTAssertTrue(phoneNumberNationalFormat3 == "(900) 253-0000")
            let phoneNumberE164Format3 = self.phoneNumberKit.format(phoneNumber3, toType: .e164)
            XCTAssertTrue(phoneNumberE164Format3 == "+19002530000")
        } catch {
            XCTFail()
        }
    }

    func testBSNumber() {
        do {
            let phoneNumber1 = try phoneNumberKit.parse("242 365 1234", withRegion: "BS")
            XCTAssertNotNil(phoneNumber1)
            let phoneNumberInternationalFormat1 = self.phoneNumberKit.format(phoneNumber1, toType: .international)
            XCTAssertTrue(phoneNumberInternationalFormat1 == "+1 242-365-1234")
            let phoneNumberNationalFormat1 = self.phoneNumberKit.format(phoneNumber1, toType: .national)
            XCTAssertTrue(phoneNumberNationalFormat1 == "(242) 365-1234")
            let phoneNumberE164Format1 = self.phoneNumberKit.format(phoneNumber1, toType: .e164)
            XCTAssertTrue(phoneNumberE164Format1 == "+12423651234")
        } catch {
            XCTFail()
        }
    }

    func testGBNumber() {
        do {
            let phoneNumber1 = try phoneNumberKit.parse("(020) 7031 3000", withRegion: "GB")
            XCTAssertNotNil(phoneNumber1)
            let phoneNumberInternationalFormat1 = self.phoneNumberKit.format(phoneNumber1, toType: .international)
            XCTAssertTrue(phoneNumberInternationalFormat1 == "+44 20 7031 3000")
            let phoneNumberNationalFormat1 = self.phoneNumberKit.format(phoneNumber1, toType: .national)
            XCTAssertTrue(phoneNumberNationalFormat1 == "020 7031 3000")
            let phoneNumberE164Format1 = self.phoneNumberKit.format(phoneNumber1, toType: .e164)
            XCTAssertTrue(phoneNumberE164Format1 == "+442070313000")
            let phoneNumber2 = try phoneNumberKit.parse("(07912) 345 678", withRegion: "GB")
            XCTAssertNotNil(phoneNumber2)
            let phoneNumberInternationalFormat2 = self.phoneNumberKit.format(phoneNumber2, toType: .international)
            XCTAssertTrue(phoneNumberInternationalFormat2 == "+44 7912 345678")
            let phoneNumberNationalFormat2 = self.phoneNumberKit.format(phoneNumber2, toType: .national)
            XCTAssertTrue(phoneNumberNationalFormat2 == "07912 345678")
            let phoneNumberE164Format2 = self.phoneNumberKit.format(phoneNumber2, toType: .e164)
            XCTAssertTrue(phoneNumberE164Format2 == "+447912345678")
        } catch {
            XCTFail()
        }
    }

    func testDENumber() {
        do {
            let phoneNumber1 = try phoneNumberKit.parse("0291 12345678", withRegion: "DE")
            XCTAssertNotNil(phoneNumber1)
            let phoneNumberInternationalFormat1 = self.phoneNumberKit.format(phoneNumber1, toType: .international)
            XCTAssertTrue(phoneNumberInternationalFormat1 == "+49 291 12345678")
            let phoneNumberNationalFormat1 = self.phoneNumberKit.format(phoneNumber1, toType: .national)
            XCTAssertTrue(phoneNumberNationalFormat1 == "0291 12345678")
            let phoneNumberE164Format1 = self.phoneNumberKit.format(phoneNumber1, toType: .e164)
            XCTAssertTrue(phoneNumberE164Format1 == "+4929112345678")
            let phoneNumber2 = try phoneNumberKit.parse("04134 1234", withRegion: "DE")
            XCTAssertNotNil(phoneNumber2)
            let phoneNumberInternationalFormat2 = self.phoneNumberKit.format(phoneNumber2, toType: .international)
            XCTAssertTrue(phoneNumberInternationalFormat2 == "+49 4134 1234")
            let phoneNumberNationalFormat2 = self.phoneNumberKit.format(phoneNumber2, toType: .national)
            XCTAssertTrue(phoneNumberNationalFormat2 == "04134 1234")
            let phoneNumberE164Format2 = self.phoneNumberKit.format(phoneNumber2, toType: .e164)
            XCTAssertTrue(phoneNumberE164Format2 == "+4941341234")
            let phoneNumber3 = try phoneNumberKit.parse("+49 8021 2345", withRegion: "DE")
            XCTAssertNotNil(phoneNumber3)
            let phoneNumberInternationalFormat3 = self.phoneNumberKit.format(phoneNumber3, toType: .international)
            XCTAssertTrue(phoneNumberInternationalFormat3 == "+49 8021 2345")
            let phoneNumberNationalFormat3 = self.phoneNumberKit.format(phoneNumber3, toType: .national)
            XCTAssertTrue(phoneNumberNationalFormat3 == "08021 2345")
            let phoneNumberE164Format3 = self.phoneNumberKit.format(phoneNumber3, toType: .e164)
            XCTAssertTrue(phoneNumberE164Format3 == "+4980212345")
        } catch {
            XCTFail()
        }
    }

    func testITNumber() {
        do {
            let phoneNumber1 = try phoneNumberKit.parse("02 3661 8300", withRegion: "IT")
            XCTAssertNotNil(phoneNumber1)
            let phoneNumberInternationalFormat1 = self.phoneNumberKit.format(phoneNumber1, toType: .international)
            XCTAssertTrue(phoneNumberInternationalFormat1 == "+39 02 3661 8300")
            let phoneNumberNationalFormat1 = self.phoneNumberKit.format(phoneNumber1, toType: .national)
            XCTAssertTrue(phoneNumberNationalFormat1 == "02 3661 8300")
            let phoneNumberE164Format1 = self.phoneNumberKit.format(phoneNumber1, toType: .e164)
            XCTAssertTrue(phoneNumberE164Format1 == "+390236618300")
        } catch {
            XCTFail()
        }
    }

    func testAUNumber() {
        do {
            let phoneNumber1 = try phoneNumberKit.parse("02 3661 8300", withRegion: "AU")
            XCTAssertNotNil(phoneNumber1)
            let phoneNumberInternationalFormat1 = self.phoneNumberKit.format(phoneNumber1, toType: .international)
            XCTAssertTrue(phoneNumberInternationalFormat1 == "+61 2 3661 8300")
            let phoneNumberNationalFormat1 = self.phoneNumberKit.format(phoneNumber1, toType: .national)
            XCTAssertTrue(phoneNumberNationalFormat1 == "(02) 3661 8300")
            let phoneNumberE164Format1 = self.phoneNumberKit.format(phoneNumber1, toType: .e164)
            XCTAssertTrue(phoneNumberE164Format1 == "+61236618300")
            let phoneNumber2 = try phoneNumberKit.parse("+61 1800 123 456", withRegion: "AU")
            XCTAssertNotNil(phoneNumber2)
            let phoneNumberInternationalFormat2 = self.phoneNumberKit.format(phoneNumber2, toType: .international)
            XCTAssertTrue(phoneNumberInternationalFormat2 == "+61 1800 123 456")
            let phoneNumberNationalFormat2 = self.phoneNumberKit.format(phoneNumber2, toType: .national)
            XCTAssertTrue(phoneNumberNationalFormat2 == "1800 123 456")
            let phoneNumberE164Format2 = self.phoneNumberKit.format(phoneNumber2, toType: .e164)
            XCTAssertTrue(phoneNumberE164Format2 == "+611800123456")
        } catch {
            XCTFail()
        }
    }

    func testAllExampleNumbers() {
        let metaDataArray = self.phoneNumberKit.metadataManager.territories.filter { $0.codeID.count == 2 }
        for metadata in metaDataArray {
            let codeID = metadata.codeID
            let metadataWithTypes: [(MetadataPhoneNumberDesc?, PhoneNumberType?)] = [
                (metadata.generalDesc, nil),
                (metadata.fixedLine, .fixedLine),
                (metadata.mobile, .mobile),
                (metadata.tollFree, .tollFree),
                (metadata.premiumRate, .premiumRate),
                (metadata.sharedCost, .sharedCost),
                (metadata.voip, .voip),
                (metadata.voicemail, .voicemail),
                (metadata.pager, .pager),
                (metadata.uan, .uan),
                (metadata.emergency, nil)
            ]
            metadataWithTypes.forEach { record in
                if let desc = record.0 {
                    if let exampleNumber = desc.exampleNumber {
                        do {
                            let phoneNumber = try phoneNumberKit.parse(exampleNumber, withRegion: codeID)
                            XCTAssertNotNil(phoneNumber)
                            if let type = record.1 {
                                if phoneNumber.type == .fixedOrMobile {
                                    XCTAssert(type == .fixedLine || type == .mobile)
                                } else {
                                    XCTAssertEqual(phoneNumber.type, type, "Expected type \(type) for number \(phoneNumber)")
                                }
                            }
                        } catch (let e) {
                            XCTFail("Failed to create PhoneNumber for \(exampleNumber): \(e)")
                        }
                    }
                }
            }
        }
    }

    func testRegexMatchesEntirely() {
        let pattern = "[2-9]\\d{8}|860\\d{9}"
        let number = "860123456789"
        let regex = RegexManager()
        XCTAssert(regex.matchesEntirely(pattern, string: number))
        XCTAssertFalse(regex.matchesEntirely("8", string: number))
    }

    func testUSTollFreeNumberType() {
        guard let number = try? phoneNumberKit.parse("8002345678", withRegion: "US") else {
            XCTFail()
            return
        }
        XCTAssertEqual(number.type, PhoneNumberType.tollFree)
    }

    func testBelizeTollFreeType() {
        guard let number = try? phoneNumberKit.parse("08001234123", withRegion: "BZ") else {
            XCTFail()
            return
        }
        XCTAssertEqual(number.type, PhoneNumberType.tollFree)
    }

    func testItalyFixedLineType() {
        guard let number = try? phoneNumberKit.parse("0669812345", withRegion: "IT") else {
            XCTFail()
            return
        }
        XCTAssertEqual(number.type, PhoneNumberType.fixedLine)
    }

    func testMaldivesMobileNumber() {
        guard let number = try? phoneNumberKit.parse("7812345", withRegion: "MV") else {
            XCTFail()
            return
        }
        XCTAssertEqual(number.type, PhoneNumberType.mobile)
    }

    func testZimbabweVoipType() {
        guard let number = try? phoneNumberKit.parse("8686123456", withRegion: "ZW") else {
            XCTFail()
            return
        }
        XCTAssertEqual(number.type, PhoneNumberType.voip)
    }

    func testAntiguaPagerNumberType() {
        guard let number = try? phoneNumberKit.parse("12684061234", withRegion: "US") else {
            XCTFail()
            return
        }
        XCTAssertEqual(number.type, PhoneNumberType.pager)
    }

    func testFranceMobileNumberType() {
        guard let number = try? phoneNumberKit.parse("+33 612-345-678") else {
            XCTFail()
            return
        }
        XCTAssertEqual(number.type, PhoneNumberType.mobile)
    }

    func testPerformanceSimple() {
        let numberOfParses = 1000
        let startTime = Date()
        var endTime = Date()
        var numberArray: [String] = []
        for _ in 0..<numberOfParses {
            numberArray.append("+5491187654321")
        }
        _ = self.phoneNumberKit.parse(numberArray, withRegion: "AR", ignoreType: true)
        endTime = Date()
        let timeInterval = endTime.timeIntervalSince(startTime)
        print("time to parse \(numberOfParses) phone numbers, \(timeInterval) seconds")
        XCTAssertTrue(timeInterval < 5)
    }

    func testMultipleMutated() {
        let numberOfParses = 500
        let startTime = Date()
        var endTime = Date()
        var numberArray: [String] = []
        for _ in 0..<numberOfParses {
            numberArray.append("+5491187654321")
        }
        let phoneNumbers = self.phoneNumberKit.parseManager.parseMultiple(numberArray, withRegion: "AR", ignoreType: true) {
            numberArray.remove(at: 100)
        }
        XCTAssertTrue(phoneNumbers.count == numberOfParses)
        endTime = Date()
        let timeInterval = endTime.timeIntervalSince(startTime)
        print("time to parse \(numberOfParses) phone numbers, \(timeInterval) seconds")
    }

    func testUANumber() {
        do {
            let phoneNumber1 = try phoneNumberKit.parse("380501887766", withRegion: "UA")
            XCTAssertNotNil(phoneNumber1)
            let phoneNumberInternationalFormat1 = self.phoneNumberKit.format(phoneNumber1, toType: .international)
            XCTAssertTrue(phoneNumberInternationalFormat1 == "+380 50 188 7766")
            let phoneNumberNationalFormat1 = self.phoneNumberKit.format(phoneNumber1, toType: .national)
            XCTAssertTrue(phoneNumberNationalFormat1 == "050 188 7766")
            let phoneNumberE164Format1 = self.phoneNumberKit.format(phoneNumber1, toType: .e164)
            XCTAssertTrue(phoneNumberE164Format1 == "+380501887766")
            let phoneNumber2 = try phoneNumberKit.parse("050 188 7766", withRegion: "UA")
            XCTAssertNotNil(phoneNumber2)
            let phoneNumberInternationalFormat2 = self.phoneNumberKit.format(phoneNumber2, toType: .international)
            XCTAssertTrue(phoneNumberInternationalFormat2 == "+380 50 188 7766")
            let phoneNumberNationalFormat2 = self.phoneNumberKit.format(phoneNumber2, toType: .national)
            XCTAssertTrue(phoneNumberNationalFormat2 == "050 188 7766")
            let phoneNumberE164Format2 = self.phoneNumberKit.format(phoneNumber2, toType: .e164)
            XCTAssertTrue(phoneNumberE164Format2 == "+380501887766")
            let phoneNumber3 = try phoneNumberKit.parse("050 188 7766", withRegion: "UA")
            XCTAssertNotNil(phoneNumber3)
            let phoneNumberInternationalFormat3 = self.phoneNumberKit.format(phoneNumber3, toType: .international)
            XCTAssertTrue(phoneNumberInternationalFormat3 == "+380 50 188 7766")
            let phoneNumberNationalFormat3 = self.phoneNumberKit.format(phoneNumber3, toType: .national)
            XCTAssertTrue(phoneNumberNationalFormat3 == "050 188 7766")
            let phoneNumberE164Format3 = self.phoneNumberKit.format(phoneNumber3, toType: .e164)
            XCTAssertTrue(phoneNumberE164Format3 == "+380501887766")
        } catch {
            XCTFail()
        }
    }
<<<<<<< HEAD
=======
    
    func testExtensionWithCommaParsing() {
        guard let number = try? phoneNumberKit.parse("+33 612-345-678,22") else {
            XCTFail()
            return
        }
        XCTAssertEqual(number.type, PhoneNumberType.mobile)
        XCTAssertEqual(number.numberExtension, "22")
    }
    
    func testExtensionWithSemiColonParsing() {
        guard let number = try? phoneNumberKit.parse("+33 612-345-678;22") else {
            XCTFail()
            return
        }
        XCTAssertEqual(number.type, PhoneNumberType.mobile)
        XCTAssertEqual(number.numberExtension, "22")
    }

>>>>>>> 24b754a3
}<|MERGE_RESOLUTION|>--- conflicted
+++ resolved
@@ -418,9 +418,6 @@
             XCTFail()
         }
     }
-<<<<<<< HEAD
-=======
-    
     func testExtensionWithCommaParsing() {
         guard let number = try? phoneNumberKit.parse("+33 612-345-678,22") else {
             XCTFail()
@@ -438,6 +435,4 @@
         XCTAssertEqual(number.type, PhoneNumberType.mobile)
         XCTAssertEqual(number.numberExtension, "22")
     }
-
->>>>>>> 24b754a3
 }